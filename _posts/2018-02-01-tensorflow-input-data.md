--- conflicted
+++ resolved
@@ -1,13 +1,8 @@
 ---
 layout: post
 title:  "Building the data pipeline"
-<<<<<<< HEAD
-description: "How to feed data to the model with tf.data"
-excerpt: "How to feed data to the model with tf.data"
-=======
 description: "Tutorial explaining how to use Tensorflow tf.data for text and images"
 excerpt: "Using Tensorflow tf.data for text and images"
->>>>>>> e281af26
 author: "Olivier Moindrot, Guillaume Genthial"
 date:   2018-01-24
 mathjax: true
