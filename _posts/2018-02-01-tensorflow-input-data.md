--- conflicted
+++ resolved
@@ -273,8 +273,6 @@
 
 ## Building a text data pipeline
 
-<<<<<<< HEAD
-=======
 Have a look at the Tensorflow seq2seq tutorial using the tf.data pipeline
 - [documentation](https://www.tensorflow.org/tutorials/seq2seq)
 - [github](https://github.com/tensorflow/nmt/)
@@ -332,7 +330,6 @@
 > ('John lives in New York', 'B-PER O O B-LOC I-LOC')
   ('Where is John ?', 'O O B-PER O')
 ```
->>>>>>> 876b19da
 
 ### Creating the vocabulary
 
