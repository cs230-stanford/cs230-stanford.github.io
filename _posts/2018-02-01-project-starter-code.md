--- conflicted
+++ resolved
@@ -139,38 +139,24 @@
 The code for each example shares a common structure:
 ```
 data/
-<<<<<<< HEAD
     train/
     dev/
     test/
-=======
->>>>>>> fa55add7
 experiments/
     test/
 model/
-<<<<<<< HEAD
-    model_fn.py
-    input_fn.py
-    utils.py
-    training.py
-    evaluation.py
-=======
     input_fn.py
     model_fn.py
     training.py
     evaluation.py
     utils.py
 build_dataset.py
->>>>>>> fa55add7
 train.py
 search_hyperparams.py
 synthesize_results.py
 evaluate.py
-<<<<<<< HEAD
-=======
 search_hyperparams.py
 synthesize_results.py
->>>>>>> fa55add7
 ```
 
 <!-- TODO: check that the structure is still this -->
@@ -178,27 +164,17 @@
 Here is each file or directory purpose:
 - `data/`: will contain all the data of the project (generally not stored on github)
 - `experiments`: contains the different experiments run, the model weights... (will be explained in the following section)
-<<<<<<< HEAD
-- `model/`: all the files related to creating the model (here only one) and utilities
+- `model/`: all the module defining functions used in train or eval
+  - `model/input_fn.py`: where you define the input data pipeline
   - `model/model_fn.py`: creates the deep learning model
-  - `model/input_fn.py`: where you define the input data pipeline
   - `model/utils.py`: utility functions for handling hyperparams / logging
   - `model/training.py`: utility functions to train a model
   - `model/evaluation.py`: utility functions to evaluate a model
+- `build_dataset.py`: script to download data. Makes it easy to clone the repo, download the data and be ready to work
 - `train.py`: train the model on the input data, and evaluate each epoch on the dev set
 - `search_hyperparams.py`: run `train.py` multiple times with different hyperparameters
 - `synthesize_results.py`: explore different experiments in a directory and display a nice table of all the results
 - `evaluate.py`: evaluate the model on the test set (should be run only at the end of your project)
-=======
-- `model/`: all the module defining functions used in train or eval
-  - `model/input_fn.py`: where you define the input data pipeline
-  - `model/model_fn.py`: creates the deep learning model
-  - `model/utils.py`: utility functions for handling hyperparams / logging
-- `build_dataset.py`: script to download data. Makes it easy to clone the repo, download the data and be ready to work
-- `train.py`: train the model on the input data, and evaluate each epoch on the dev set
-- `evaluate.py`: evaluate the model on the test set
-- `search_hyperparams.py`: run `train.py` multiple times with different hyperparameters
->>>>>>> fa55add7
 
 __Files that you'll need to modify are `model/input_fn.py` and `model/model_fn.py`__ (in other words, the data and the model).
 
